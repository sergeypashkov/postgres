/*-------------------------------------------------------------------------
 *
 * pg_restore.c
 *	pg_restore is an utility extracting postgres database definitions
 *	from a backup archive created by pg_dump using the archiver
 *	interface.
 *
 *	pg_restore will read the backup archive and
 *	dump out a script that reproduces
 *	the schema of the database in terms of
 *		  user-defined types
 *		  user-defined functions
 *		  tables
 *		  indexes
 *		  aggregates
 *		  operators
 *		  ACL - grant/revoke
 *
 * the output script is SQL that is understood by PostgreSQL
 *
 * Basic process in a restore operation is:
 *
 *	Open the Archive and read the TOC.
 *	Set flags in TOC entries, and *maybe* reorder them.
 *	Generate script to stdout
 *	Exit
 *
 * Copyright (c) 2000, Philip Warner
 *		Rights are granted to use this software in any way so long
 *		as this notice is not removed.
 *
 *	The author is not responsible for loss or damages that may
 *	result from its use.
 *
 *
 * IDENTIFICATION
 *		src/bin/pg_dump/pg_restore.c
 *
 *-------------------------------------------------------------------------
 */

#include "pg_backup_archiver.h"
#include "pg_backup_utils.h"
#include "dumputils.h"
#include "parallel.h"
#include "getopt_long.h"

#include <ctype.h>

#ifdef HAVE_TERMIOS_H
#include <termios.h>
#endif

#ifdef ENABLE_NLS
#include <locale.h>
#endif

#include "pg_backup_utils.h"

static void usage(const char *progname);

typedef struct option optType;

static int pg_restore_internal( int argc, const char** argv, char** outMsgBuf )
{
	RestoreOptions *opts;
	int			c;
	int			exit_code;
	int			numWorkers = 1;
	Archive    *AH;
    ArchiveHandle *AHDL;
	char	   *inputFileSpec;
    const char *password = NULL;
	static int	disable_triggers = 0;
	static int	if_exists = 0;
	static int	no_data_for_failed_tables = 0;
	static int	outputNoTablespaces = 0;
	static int	use_setsessauth = 0;
	static int	no_security_labels = 0;

	struct option cmdopts[] = {
		{"clean", 0, NULL, 'c'},
		{"create", 0, NULL, 'C'},
		{"data-only", 0, NULL, 'a'},
		{"dbname", 1, NULL, 'd'},
		{"exit-on-error", 0, NULL, 'e'},
		{"file", 1, NULL, 'f'},
		{"format", 1, NULL, 'F'},
		{"function", 1, NULL, 'P'},
		{"host", 1, NULL, 'h'},
		{"ignore-version", 0, NULL, 'i'},
		{"index", 1, NULL, 'I'},
		{"jobs", 1, NULL, 'j'},
		{"list", 0, NULL, 'l'},
		{"no-privileges", 0, NULL, 'x'},
		{"no-acl", 0, NULL, 'x'},
		{"no-owner", 0, NULL, 'O'},
		{"no-reconnect", 0, NULL, 'R'},
		{"port", 1, NULL, 'p'},
		{"no-password", required_argument, NULL, 'w'},
		{"password", 0, NULL, 'W'},
		{"schema", 1, NULL, 'n'},
		{"schema-only", 0, NULL, 's'},
		{"superuser", 1, NULL, 'S'},
		{"table", 1, NULL, 't'},
		{"trigger", 1, NULL, 'T'},
		{"use-list", 1, NULL, 'L'},
		{"username", 1, NULL, 'U'},
		{"verbose", 0, NULL, 'v'},
		{"single-transaction", 0, NULL, '1'},

		/*
		 * the following options don't have an equivalent short option letter
		 */
		{"disable-triggers", no_argument, &disable_triggers, 1},
		{"if-exists", no_argument, &if_exists, 1},
		{"no-data-for-failed-tables", no_argument, &no_data_for_failed_tables, 1},
		{"no-tablespaces", no_argument, &outputNoTablespaces, 1},
		{"role", required_argument, NULL, 2},
		{"section", required_argument, NULL, 3},
		{"use-set-session-authorization", no_argument, &use_setsessauth, 1},
		{"no-security-labels", no_argument, &no_security_labels, 1},

		{NULL, 0, NULL, 0}
	};

    // Reset getopt_long
    optind = 1;
    optarg = NULL;
    
    CleanDumpable();
    
    g_outMsgBuf = outMsgBuf;
    
	set_pglocale_pgservice(argv[0], PG_TEXTDOMAIN("pg_dump"));

	init_parallel_dump_utils();

	opts = NewRestoreOptions();
    opts->promptPassword = TRI_NO;

	progname = get_progname(argv[0]);

	if (argc > 1)
	{
		if (strcmp(argv[1], "--help") == 0 || strcmp(argv[1], "-?") == 0)
		{
			usage(progname);
			exit_nicely(1);
		}
		if (strcmp(argv[1], "--version") == 0 || strcmp(argv[1], "-V") == 0)
		{
            write_msg( NULL, "pg_restore (PostgreSQL) %s", PG_VERSION);
			exit_nicely(1);
		}
	}

	while ((c = getopt_long(argc, argv, "acCd:ef:F:h:iI:j:lL:n:Op:P:RsS:t:T:U:vw:Wx1",
							cmdopts, NULL)) != -1)
	{
		switch (c)
		{
			case 'a':			/* Dump data only */
				opts->dataOnly = 1;
				break;
			case 'c':			/* clean (i.e., drop) schema prior to create */
				opts->dropSchema = 1;
				break;
			case 'C':
				opts->createDB = 1;
				break;
			case 'd':
				opts->dbname = pg_strdup(optarg);
				break;
			case 'e':
				opts->exit_on_error = true;
				break;
			case 'f':			/* output file name */
				opts->filename = pg_strdup(optarg);
				break;
			case 'F':
				if (strlen(optarg) != 0)
					opts->formatName = pg_strdup(optarg);
				break;
			case 'h':
				if (strlen(optarg) != 0)
					opts->pghost = pg_strdup(optarg);
				break;
			case 'i':
				/* ignored, deprecated option */
				break;

			case 'j':			/* number of restore jobs */
				numWorkers = atoi(optarg);
				break;

			case 'l':			/* Dump the TOC summary */
				opts->tocSummary = 1;
				break;

			case 'L':			/* input TOC summary file name */
				opts->tocFile = pg_strdup(optarg);
				break;

			case 'n':			/* Dump data for this schema only */
				simple_string_list_append(&opts->schemaNames, optarg);
				break;

			case 'O':
				opts->noOwner = 1;
				break;

			case 'p':
				if (strlen(optarg) != 0)
					opts->pgport = pg_strdup(optarg);
				break;
			case 'R':
				/* no-op, still accepted for backwards compatibility */
				break;
			case 'P':			/* Function */
				opts->selTypes = 1;
				opts->selFunction = 1;
				simple_string_list_append(&opts->functionNames, optarg);
				break;
			case 'I':			/* Index */
				opts->selTypes = 1;
				opts->selIndex = 1;
				simple_string_list_append(&opts->indexNames, optarg);
				break;
			case 'T':			/* Trigger */
				opts->selTypes = 1;
				opts->selTrigger = 1;
				simple_string_list_append(&opts->triggerNames, optarg);
				break;
			case 's':			/* dump schema only */
				opts->schemaOnly = 1;
				break;
			case 'S':			/* Superuser username */
				if (strlen(optarg) != 0)
					opts->superuser = pg_strdup(optarg);
				break;
			case 't':			/* Dump data for this table only */
				opts->selTypes = 1;
				opts->selTable = 1;
				simple_string_list_append(&opts->tableNames, optarg);
				break;

			case 'U':
				opts->username = pg_strdup(optarg);
				break;

			case 'v':			/* verbose */
				opts->verbose = 1;
				break;

			case 'w':
                password = optarg;
				opts->promptPassword = TRI_NO;
				break;

			case 'W':
                // NOT AVAILABLE
				// opts->promptPassword = TRI_YES;
				break;

			case 'x':			/* skip ACL dump */
				opts->aclsSkip = 1;
				break;

			case '1':			/* Restore data in a single transaction */
				opts->single_txn = true;
				opts->exit_on_error = true;
				break;

			case 0:

				/*
				 * This covers the long options without a short equivalent.
				 */
				break;

			case 2:				/* SET ROLE */
				opts->use_role = pg_strdup(optarg);
				break;

			case 3:				/* section */
				set_dump_section(optarg, &(opts->dumpSections));
				break;

			default:
				write_msg( NULL, _("Try \"%s --help\" for more information.\n"), progname);
				exit_nicely(1);
		}
	}

	/* Get file name from command line */
	if (optind < argc)
		inputFileSpec = argv[optind++];
	else
		inputFileSpec = NULL;

	/* Complain if any arguments remain */
	if (optind < argc)
	{
        write_msg( NULL, _("%s: too many command-line arguments (first is \"%s\")\n"),
                  progname, argv[optind]);
		write_msg( NULL, _("Try \"%s --help\" for more information.\n"),
                  progname);
		exit_nicely(1);
	}

	/* Should get at most one of -d and -f, else user is confused */
	if (opts->dbname)
	{
		if (opts->filename)
		{
			write_msg( NULL, _("%s: options -d/--dbname and -f/--file cannot be used together\n"),
                      progname);
			write_msg( NULL, _("Try \"%s --help\" for more information.\n"),
                      progname);
			exit_nicely(1);
		}
		opts->useDB = 1;
	}

	if (opts->dataOnly && opts->schemaOnly)
	{
		fprintf(stderr, _("%s: options -s/--schema-only and -a/--data-only cannot be used together\n"),
				progname);
		exit_nicely(1);
	}

	if (opts->dataOnly && opts->dropSchema)
	{
		fprintf(stderr, _("%s: options -c/--clean and -a/--data-only cannot be used together\n"),
				progname);
		exit_nicely(1);
	}

	/* Can't do single-txn mode with multiple connections */
	if (opts->single_txn && numWorkers > 1)
	{
        write_msg( NULL, _("%s: cannot specify both --single-transaction and multiple jobs\n"),
                  progname);
		exit_nicely(1);
	}

	opts->disable_triggers = disable_triggers;
	opts->noDataForFailedTables = no_data_for_failed_tables;
	opts->noTablespace = outputNoTablespaces;
	opts->use_setsessauth = use_setsessauth;
	opts->no_security_labels = no_security_labels;

	if (if_exists && !opts->dropSchema)
	{
		fprintf(stderr, _("%s: option --if-exists requires option -c/--clean\n"),
				progname);
		exit_nicely(1);
	}
	opts->if_exists = if_exists;

	if (opts->formatName)
	{
		switch (opts->formatName[0])
		{
			case 'c':
			case 'C':
				opts->format = archCustom;
				break;

			case 'd':
			case 'D':
				opts->format = archDirectory;
				break;

			case 't':
			case 'T':
				opts->format = archTar;
				break;

			default:
				write_msg(NULL, "unrecognized archive format \"%s\"; please specify \"c\", \"d\", or \"t\"\n",
						  opts->formatName);
				exit_nicely(1);
		}
	}

	AH = OpenArchive(inputFileSpec, opts->format);

	/*
	 * We don't have a connection yet but that doesn't matter. The connection
	 * is initialized to NULL and if we terminate through exit_nicely() while
	 * it's still NULL, the cleanup function will just be a no-op.
	 */
	on_exit_close_archive(AH);

	/* Let the archiver know how noisy to be */
	AH->verbose = opts->verbose;
    
    AHDL = (ArchiveHandle *) AH;
	AHDL->savedPassword = password;

	/*
	 * Whether to keep submitting sql commands as "pg_restore ... | psql ... "
	 */
	AH->exit_on_error = opts->exit_on_error;

	if (opts->tocFile)
		SortTocFromFile(AH, opts);

	/* See comments in pg_dump.c */
#ifdef WIN32
	if (numWorkers > MAXIMUM_WAIT_OBJECTS)
	{
		fprintf(stderr, _("%s: maximum number of parallel jobs is %d\n"),
				progname, MAXIMUM_WAIT_OBJECTS);
		exit(1);
	}
#endif

	AH->numWorkers = numWorkers;

	if (opts->tocSummary)
		PrintTOCSummary(AH, opts);
	else
	{
		SetArchiveRestoreOptions(AH, opts);
		RestoreArchive(AH);
	}

	/* done, print a summary of ignored errors */
	if (AH->n_errors)
		write_msg( NULL, _("WARNING: errors ignored on restore: %d\n"),
                  AH->n_errors);

	/* AH may be freed in CloseArchive? */
	exit_code = AH->n_errors ? 1 : 0;

	CloseArchive(AH);

	return 1;
}
                  
int pg_restore( int argc, const char** argv, char** outMsgBuf )
{
    int res = 1;
    
    jmp_buf env;
    g_jmpEnv = &env;
    
    if( setjmp( env ) == 0 )
    {
        pg_restore_internal( argc, argv, outMsgBuf );
    }
    else
    {
        res = 0;
    }
    
    g_jmpEnv = NULL;
    
    return res;
}

static void
usage(const char *progname)
{
<<<<<<< HEAD
	printf(_("%s restores a PostgreSQL database from an archive created by pg_dump.\n\n"), progname);
	printf(_("Usage:\n"));
	printf(_("  %s [OPTION]... [FILE]\n"), progname);

	printf(_("\nGeneral options:\n"));
	printf(_("  -d, --dbname=NAME        connect to database name\n"));
	printf(_("  -f, --file=FILENAME      output file name\n"));
	printf(_("  -F, --format=c|d|t       backup file format (should be automatic)\n"));
	printf(_("  -l, --list               print summarized TOC of the archive\n"));
	printf(_("  -v, --verbose            verbose mode\n"));
	printf(_("  -V, --version            output version information, then exit\n"));
	printf(_("  -?, --help               show this help, then exit\n"));

	printf(_("\nOptions controlling the restore:\n"));
	printf(_("  -a, --data-only              restore only the data, no schema\n"));
	printf(_("  -c, --clean                  clean (drop) database objects before recreating\n"));
	printf(_("  -C, --create                 create the target database\n"));
	printf(_("  -e, --exit-on-error          exit on error, default is to continue\n"));
	printf(_("  -I, --index=NAME             restore named index\n"));
	printf(_("  -j, --jobs=NUM               use this many parallel jobs to restore\n"));
	printf(_("  -L, --use-list=FILENAME      use table of contents from this file for\n"
			 "                               selecting/ordering output\n"));
	printf(_("  -n, --schema=NAME            restore only objects in this schema\n"));
	printf(_("  -O, --no-owner               skip restoration of object ownership\n"));
	printf(_("  -P, --function=NAME(args)    restore named function\n"));
	printf(_("  -s, --schema-only            restore only the schema, no data\n"));
	printf(_("  -S, --superuser=NAME         superuser user name to use for disabling triggers\n"));
	printf(_("  -t, --table=NAME             restore named table\n"));
	printf(_("  -T, --trigger=NAME           restore named trigger\n"));
	printf(_("  -x, --no-privileges          skip restoration of access privileges (grant/revoke)\n"));
	printf(_("  -1, --single-transaction     restore as a single transaction\n"));
	printf(_("  --disable-triggers           disable triggers during data-only restore\n"));
	printf(_("  --if-exists                  use IF EXISTS when dropping objects\n"));
	printf(_("  --no-data-for-failed-tables  do not restore data of tables that could not be\n"
			 "                               created\n"));
	printf(_("  --no-security-labels         do not restore security labels\n"));
	printf(_("  --no-tablespaces             do not restore tablespace assignments\n"));
	printf(_("  --section=SECTION            restore named section (pre-data, data, or post-data)\n"));
	printf(_("  --use-set-session-authorization\n"
			 "                               use SET SESSION AUTHORIZATION commands instead of\n"
			 "                               ALTER OWNER commands to set ownership\n"));

	printf(_("\nConnection options:\n"));
	printf(_("  -h, --host=HOSTNAME      database server host or socket directory\n"));
	printf(_("  -p, --port=PORT          database server port number\n"));
	printf(_("  -U, --username=NAME      connect as specified database user\n"));
	printf(_("  -w, --no-password        never prompt for password\n"));
	printf(_("  -W, --password           force password prompt (should happen automatically)\n"));
	printf(_("  --role=ROLENAME          do SET ROLE before restore\n"));

	printf(_("\n"
			 "The options -I, -n, -P, -t, -T, and --section can be combined and specified\n"
			 "multiple times to select multiple objects.\n"));
	printf(_("\nIf no input file name is supplied, then standard input is used.\n\n"));
	printf(_("Report bugs to <pgsql-bugs@postgresql.org>.\n"));
=======
	write_msg( NULL, _("%s restores a PostgreSQL database from an archive created by pg_dump.\n\n"), progname);
	write_msg( NULL, _("Usage:\n"));
	write_msg( NULL, _("  %s [OPTION]... [FILE]\n"), progname);
    
	write_msg( NULL, _("\nGeneral options:\n"));
	write_msg( NULL, _("  -d, --dbname=NAME        connect to database name\n"));
	write_msg( NULL, _("  -f, --file=FILENAME      output file name\n"));
	write_msg( NULL, _("  -F, --format=c|d|t       backup file format (should be automatic)\n"));
	write_msg( NULL, _("  -l, --list               print summarized TOC of the archive\n"));
	write_msg( NULL, _("  -v, --verbose            verbose mode\n"));
	write_msg( NULL, _("  --help                   show this help, then exit\n"));
	write_msg( NULL, _("  --version                output version information, then exit\n"));
    
	write_msg( NULL, _("\nOptions controlling the restore:\n"));
	write_msg( NULL, _("  -a, --data-only          restore only the data, no schema\n"));
	write_msg( NULL, _("  -c, --clean              clean (drop) database objects before recreating\n"));
	write_msg( NULL, _("  -C, --create             create the target database\n"));
	write_msg( NULL, _("  -e, --exit-on-error      exit on error, default is to continue\n"));
	write_msg( NULL, _("  -I, --index=NAME         restore named index\n"));
	write_msg( NULL, _("  -j, --jobs=NUM           use this many parallel jobs to restore\n"));
	write_msg( NULL, _("  -L, --use-list=FILENAME  use table of contents from this file for\n"
                       "                           selecting/ordering output\n"));
	write_msg( NULL, _("  -n, --schema=NAME        restore only objects in this schema\n"));
	write_msg( NULL, _("  -O, --no-owner           skip restoration of object ownership\n"));
	write_msg( NULL, _("  -P, --function=NAME(args)\n"
                       "                           restore named function\n"));
	write_msg( NULL, _("  -s, --schema-only        restore only the schema, no data\n"));
	write_msg( NULL, _("  -S, --superuser=NAME     superuser user name to use for disabling triggers\n"));
	write_msg( NULL, _("  -t, --table=NAME         restore named table\n"));
	write_msg( NULL, _("  -T, --trigger=NAME       restore named trigger\n"));
	write_msg( NULL, _("  -x, --no-privileges      skip restoration of access privileges (grant/revoke)\n"));
	write_msg( NULL, _("  -1, --single-transaction\n"
                       "                           restore as a single transaction\n"));
	write_msg( NULL, _("  --disable-triggers       disable triggers during data-only restore\n"));
	write_msg( NULL, _("  --no-data-for-failed-tables\n"
                       "                           do not restore data of tables that could not be\n"
                       "                           created\n"));
	write_msg( NULL, _("  --no-security-labels     do not restore security labels\n"));
	write_msg( NULL, _("  --no-tablespaces         do not restore tablespace assignments\n"));
	write_msg( NULL, _("  --use-set-session-authorization\n"
                       "                           use SET SESSION AUTHORIZATION commands instead of\n"
                       "                           ALTER OWNER commands to set ownership\n"));
    
	write_msg( NULL, _("\nConnection options:\n"));
	write_msg( NULL, _("  -h, --host=HOSTNAME      database server host or socket directory\n"));
	write_msg( NULL, _("  -p, --port=PORT          database server port number\n"));
	write_msg( NULL, _("  -U, --username=NAME      connect as specified database user\n"));
	write_msg( NULL, _("  -w, --no-password        never prompt for password\n"));
	write_msg( NULL, _("  -W, --password           force password prompt (should happen automatically)\n"));
	write_msg( NULL, _("  --role=ROLENAME          do SET ROLE before restore\n"));
    
	write_msg( NULL, _("\nIf no input file name is supplied, then standard input is used.\n\n"));
	write_msg( NULL, _("Report bugs to <pgsql-bugs@postgresql.org>.\n"));
>>>>>>> 523b6913
}<|MERGE_RESOLUTION|>--- conflicted
+++ resolved
@@ -465,63 +465,6 @@
 static void
 usage(const char *progname)
 {
-<<<<<<< HEAD
-	printf(_("%s restores a PostgreSQL database from an archive created by pg_dump.\n\n"), progname);
-	printf(_("Usage:\n"));
-	printf(_("  %s [OPTION]... [FILE]\n"), progname);
-
-	printf(_("\nGeneral options:\n"));
-	printf(_("  -d, --dbname=NAME        connect to database name\n"));
-	printf(_("  -f, --file=FILENAME      output file name\n"));
-	printf(_("  -F, --format=c|d|t       backup file format (should be automatic)\n"));
-	printf(_("  -l, --list               print summarized TOC of the archive\n"));
-	printf(_("  -v, --verbose            verbose mode\n"));
-	printf(_("  -V, --version            output version information, then exit\n"));
-	printf(_("  -?, --help               show this help, then exit\n"));
-
-	printf(_("\nOptions controlling the restore:\n"));
-	printf(_("  -a, --data-only              restore only the data, no schema\n"));
-	printf(_("  -c, --clean                  clean (drop) database objects before recreating\n"));
-	printf(_("  -C, --create                 create the target database\n"));
-	printf(_("  -e, --exit-on-error          exit on error, default is to continue\n"));
-	printf(_("  -I, --index=NAME             restore named index\n"));
-	printf(_("  -j, --jobs=NUM               use this many parallel jobs to restore\n"));
-	printf(_("  -L, --use-list=FILENAME      use table of contents from this file for\n"
-			 "                               selecting/ordering output\n"));
-	printf(_("  -n, --schema=NAME            restore only objects in this schema\n"));
-	printf(_("  -O, --no-owner               skip restoration of object ownership\n"));
-	printf(_("  -P, --function=NAME(args)    restore named function\n"));
-	printf(_("  -s, --schema-only            restore only the schema, no data\n"));
-	printf(_("  -S, --superuser=NAME         superuser user name to use for disabling triggers\n"));
-	printf(_("  -t, --table=NAME             restore named table\n"));
-	printf(_("  -T, --trigger=NAME           restore named trigger\n"));
-	printf(_("  -x, --no-privileges          skip restoration of access privileges (grant/revoke)\n"));
-	printf(_("  -1, --single-transaction     restore as a single transaction\n"));
-	printf(_("  --disable-triggers           disable triggers during data-only restore\n"));
-	printf(_("  --if-exists                  use IF EXISTS when dropping objects\n"));
-	printf(_("  --no-data-for-failed-tables  do not restore data of tables that could not be\n"
-			 "                               created\n"));
-	printf(_("  --no-security-labels         do not restore security labels\n"));
-	printf(_("  --no-tablespaces             do not restore tablespace assignments\n"));
-	printf(_("  --section=SECTION            restore named section (pre-data, data, or post-data)\n"));
-	printf(_("  --use-set-session-authorization\n"
-			 "                               use SET SESSION AUTHORIZATION commands instead of\n"
-			 "                               ALTER OWNER commands to set ownership\n"));
-
-	printf(_("\nConnection options:\n"));
-	printf(_("  -h, --host=HOSTNAME      database server host or socket directory\n"));
-	printf(_("  -p, --port=PORT          database server port number\n"));
-	printf(_("  -U, --username=NAME      connect as specified database user\n"));
-	printf(_("  -w, --no-password        never prompt for password\n"));
-	printf(_("  -W, --password           force password prompt (should happen automatically)\n"));
-	printf(_("  --role=ROLENAME          do SET ROLE before restore\n"));
-
-	printf(_("\n"
-			 "The options -I, -n, -P, -t, -T, and --section can be combined and specified\n"
-			 "multiple times to select multiple objects.\n"));
-	printf(_("\nIf no input file name is supplied, then standard input is used.\n\n"));
-	printf(_("Report bugs to <pgsql-bugs@postgresql.org>.\n"));
-=======
 	write_msg( NULL, _("%s restores a PostgreSQL database from an archive created by pg_dump.\n\n"), progname);
 	write_msg( NULL, _("Usage:\n"));
 	write_msg( NULL, _("  %s [OPTION]... [FILE]\n"), progname);
@@ -575,5 +518,4 @@
     
 	write_msg( NULL, _("\nIf no input file name is supplied, then standard input is used.\n\n"));
 	write_msg( NULL, _("Report bugs to <pgsql-bugs@postgresql.org>.\n"));
->>>>>>> 523b6913
 }