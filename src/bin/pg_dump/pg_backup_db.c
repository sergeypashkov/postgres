/*-------------------------------------------------------------------------
 *
 * pg_backup_db.c
 *
 *	Implements the basic DB functions used by the archiver.
 *
 * IDENTIFICATION
 *	  src/bin/pg_dump/pg_backup_db.c
 *
 *-------------------------------------------------------------------------
 */
#include "postgres_fe.h"

#include "dumputils.h"
#include "fe_utils/string_utils.h"
#include "parallel.h"
#include "pg_backup_archiver.h"
#include "pg_backup_db.h"
#include "pg_backup_utils.h"

#include <unistd.h>
#include <ctype.h>
#ifdef HAVE_TERMIOS_H
#include <termios.h>
#endif


#define DB_MAX_ERR_STMT 128

/* translator: this is a module name */
static const char *modulename = gettext_noop("archiver (db)");

static void _check_database_version(ArchiveHandle *AH);
static PGconn *_connectDB(ArchiveHandle *AH, const char *newdbname, const char *newUser);
static void notice_processor(void *arg, const char *message);

static void
_check_database_version(ArchiveHandle *AH)
{
	const char *remoteversion_str;
	int			remoteversion;
	PGresult   *res;

	remoteversion_str = PQparameterStatus(AH->connection, "server_version");
	remoteversion = PQserverVersion(AH->connection);
	if (remoteversion == 0 || !remoteversion_str)
		exit_horribly(modulename, "could not get server_version from libpq\n");

	AH->public.remoteVersionStr = pg_strdup(remoteversion_str);
	AH->public.remoteVersion = remoteversion;
	if (!AH->archiveRemoteVersion)
		AH->archiveRemoteVersion = AH->public.remoteVersionStr;

	if (remoteversion != PG_VERSION_NUM
		&& (remoteversion < AH->public.minRemoteVersion ||
			remoteversion > AH->public.maxRemoteVersion))
	{
		write_msg(NULL, "server version: %s; %s version: %s\n",
				  remoteversion_str, progname, PG_VERSION);
		exit_horribly(NULL, "aborting because of server version mismatch\n");
	}

	/*
	 * When running against 9.0 or later, check if we are in recovery mode,
	 * which means we are on a hot standby.
	 */
	if (remoteversion >= 90000)
	{
		res = ExecuteSqlQueryForSingleRow((Archive *) AH, "SELECT pg_catalog.pg_is_in_recovery()");

		AH->public.isStandby = (strcmp(PQgetvalue(res, 0, 0), "t") == 0);
		PQclear(res);
	}
	else
		AH->public.isStandby = false;
}

/*
 * Reconnect to the server.  If dbname is not NULL, use that database,
 * else the one associated with the archive handle.  If username is
 * not NULL, use that user name, else the one from the handle.  If
 * both the database and the user match the existing connection already,
 * nothing will be done.
 *
 * Returns 1 in any case.
 */
int
ReconnectToServer(ArchiveHandle *AH, const char *dbname, const char *username)
{
	PGconn	   *newConn;
	const char *newdbname;
	const char *newusername;

	if (!dbname)
		newdbname = PQdb(AH->connection);
	else
		newdbname = dbname;

	if (!username)
		newusername = PQuser(AH->connection);
	else
		newusername = username;

	/* Let's see if the request is already satisfied */
	if (strcmp(newdbname, PQdb(AH->connection)) == 0 &&
		strcmp(newusername, PQuser(AH->connection)) == 0)
		return 1;

	newConn = _connectDB(AH, newdbname, newusername);

	/* Update ArchiveHandle's connCancel before closing old connection */
	set_archive_cancel_info(AH, newConn);

	PQfinish(AH->connection);
	AH->connection = newConn;

	return 1;
}

/*
 * Connect to the db again.
 *
 * Note: it's not really all that sensible to use a single-entry password
 * cache if the username keeps changing.  In current usage, however, the
 * username never does change, so one savedPassword is sufficient.  We do
 * update the cache on the off chance that the password has changed since the
 * start of the run.
 */
static PGconn *
_connectDB(ArchiveHandle *AH, const char *reqdb, const char *requser)
{
	PQExpBufferData connstr;
	PGconn	   *newConn;
	const char *newdb;
	const char *newuser;
	char	   *password;
	bool		new_pass;

	if (!reqdb)
		newdb = PQdb(AH->connection);
	else
		newdb = reqdb;

	if (!requser || strlen(requser) == 0)
		newuser = PQuser(AH->connection);
	else
		newuser = requser;

	ahlog(AH, 1, "connecting to database \"%s\" as user \"%s\"\n",
		  newdb, newuser);

	password = AH->savedPassword ? pg_strdup(AH->savedPassword) : NULL;

	if (AH->promptPassword == TRI_YES && password == NULL)
	{
		password = simple_prompt("Password: ", 100, false);
		if (password == NULL)
			exit_horribly(modulename, "out of memory\n");
	}

	initPQExpBuffer(&connstr);
	appendPQExpBuffer(&connstr, "dbname=");
	appendConnStrVal(&connstr, newdb);

	do
	{
		const char *keywords[7];
		const char *values[7];

		keywords[0] = "host";
		values[0] = PQhost(AH->connection);
		keywords[1] = "port";
		values[1] = PQport(AH->connection);
		keywords[2] = "user";
		values[2] = newuser;
		keywords[3] = "password";
		values[3] = password;
		keywords[4] = "dbname";
		values[4] = connstr.data;
		keywords[5] = "fallback_application_name";
		values[5] = progname;
		keywords[6] = NULL;
		values[6] = NULL;

		new_pass = false;
		newConn = PQconnectdbParams(keywords, values, true);

		if (!newConn)
			exit_horribly(modulename, "failed to reconnect to database\n");

		if (PQstatus(newConn) == CONNECTION_BAD)
		{
			if (!PQconnectionNeedsPassword(newConn))
				exit_horribly(modulename, "could not reconnect to database: %s",
							  PQerrorMessage(newConn));
			PQfinish(newConn);

			if (password)
				fprintf(stderr, "Password incorrect\n");

			fprintf(stderr, "Connecting to %s as %s\n",
					newdb, newuser);

			if (password)
				free(password);

			if (AH->promptPassword != TRI_NO)
				password = simple_prompt("Password: ", 100, false);
			else
				exit_horribly(modulename, "connection needs password\n");

			if (password == NULL)
				exit_horribly(modulename, "out of memory\n");
			new_pass = true;
		}
	} while (new_pass);

	/*
	 * We want to remember connection's actual password, whether or not we got
	 * it by prompting.  So we don't just store the password variable.
	 */
	if (PQconnectionUsedPassword(newConn))
	{
		if (AH->savedPassword)
			free(AH->savedPassword);
		AH->savedPassword = pg_strdup(PQpass(newConn));
	}
	if (password)
		free(password);
<<<<<<< HEAD

	termPQExpBuffer(&connstr);
=======
>>>>>>> e4ac60ef

	/* check for version mismatch */
	_check_database_version(AH);

	PQsetNoticeProcessor(newConn, notice_processor, NULL);

	return newConn;
}


/*
 * Make a database connection with the given parameters.  The
 * connection handle is returned, the parameters are stored in AHX.
 * An interactive password prompt is automatically issued if required.
 *
 * Note: it's not really all that sensible to use a single-entry password
 * cache if the username keeps changing.  In current usage, however, the
 * username never does change, so one savedPassword is sufficient.
 */
void
ConnectDatabase(Archive *AHX,
				const char *dbname,
				const char *pghost,
				const char *pgport,
				const char *username,
				trivalue prompt_password)
{
	ArchiveHandle *AH = (ArchiveHandle *) AHX;
	char	   *password;
	bool		new_pass;

	if (AH->connection)
		exit_horribly(modulename, "already connected to a database\n");

	password = AH->savedPassword ? pg_strdup(AH->savedPassword) : NULL;

	if (prompt_password == TRI_YES && password == NULL)
	{
		password = simple_prompt("Password: ", 100, false);
		if (password == NULL)
			exit_horribly(modulename, "out of memory\n");
	}
	AH->promptPassword = prompt_password;

	/*
	 * Start the connection.  Loop until we have a password if requested by
	 * backend.
	 */
	do
	{
		const char *keywords[7];
		const char *values[7];

		keywords[0] = "host";
		values[0] = pghost;
		keywords[1] = "port";
		values[1] = pgport;
		keywords[2] = "user";
		values[2] = username;
		keywords[3] = "password";
		values[3] = password;
		keywords[4] = "dbname";
		values[4] = dbname;
		keywords[5] = "fallback_application_name";
		values[5] = progname;
		keywords[6] = NULL;
		values[6] = NULL;

		new_pass = false;
		AH->connection = PQconnectdbParams(keywords, values, true);

		if (!AH->connection)
			exit_horribly(modulename, "failed to connect to database\n");

		if (PQstatus(AH->connection) == CONNECTION_BAD &&
			PQconnectionNeedsPassword(AH->connection) &&
			password == NULL &&
			prompt_password != TRI_NO)
		{
			PQfinish(AH->connection);
			password = simple_prompt("Password: ", 100, false);
			if (password == NULL)
				exit_horribly(modulename, "out of memory\n");
			new_pass = true;
		}
	} while (new_pass);

	/* check to see that the backend connection was successfully made */
	if (PQstatus(AH->connection) == CONNECTION_BAD)
		exit_horribly(modulename, "connection to database \"%s\" failed: %s",
					  PQdb(AH->connection) ? PQdb(AH->connection) : "",
					  PQerrorMessage(AH->connection));

	/*
	 * We want to remember connection's actual password, whether or not we got
	 * it by prompting.  So we don't just store the password variable.
	 */
	if (PQconnectionUsedPassword(AH->connection))
	{
<<<<<<< HEAD
		if (AH->savedPassword)
			free(AH->savedPassword);
=======
>>>>>>> e4ac60ef
		AH->savedPassword = pg_strdup(PQpass(AH->connection));
	}
	if (password)
		free(password);

	/* check for version mismatch */
	_check_database_version(AH);

	PQsetNoticeProcessor(AH->connection, notice_processor, NULL);

	/* arrange for SIGINT to issue a query cancel on this connection */
	set_archive_cancel_info(AH, AH->connection);
}

/*
 * Close the connection to the database and also cancel off the query if we
 * have one running.
 */
void
DisconnectDatabase(Archive *AHX)
{
	ArchiveHandle *AH = (ArchiveHandle *) AHX;
	char		errbuf[1];

	if (!AH->connection)
		return;

	if (AH->connCancel)
	{
		/*
		 * If we have an active query, send a cancel before closing.  This is
		 * of no use for a normal exit, but might be helpful during
		 * exit_horribly().
		 */
		if (PQtransactionStatus(AH->connection) == PQTRANS_ACTIVE)
			PQcancel(AH->connCancel, errbuf, sizeof(errbuf));

		/*
		 * Prevent signal handler from sending a cancel after this.
		 */
		set_archive_cancel_info(AH, NULL);
	}

	PQfinish(AH->connection);
	AH->connection = NULL;
}

PGconn *
GetConnection(Archive *AHX)
{
	ArchiveHandle *AH = (ArchiveHandle *) AHX;

	return AH->connection;
}

static void
notice_processor(void *arg, const char *message)
{
	write_msg(NULL, "%s", message);
}

/* Like exit_horribly(), but with a complaint about a particular query. */
static void
die_on_query_failure(ArchiveHandle *AH, const char *modulename, const char *query)
{
	write_msg(modulename, "query failed: %s",
			  PQerrorMessage(AH->connection));
	exit_horribly(modulename, "query was: %s\n", query);
}

void
ExecuteSqlStatement(Archive *AHX, const char *query)
{
	ArchiveHandle *AH = (ArchiveHandle *) AHX;
	PGresult   *res;

	res = PQexec(AH->connection, query);
	if (PQresultStatus(res) != PGRES_COMMAND_OK)
		die_on_query_failure(AH, modulename, query);
	PQclear(res);
}

PGresult *
ExecuteSqlQuery(Archive *AHX, const char *query, ExecStatusType status)
{
	ArchiveHandle *AH = (ArchiveHandle *) AHX;
	PGresult   *res;

	res = PQexec(AH->connection, query);
	if (PQresultStatus(res) != status)
		die_on_query_failure(AH, modulename, query);
	return res;
}

/*
 * Execute an SQL query and verify that we got exactly one row back.
 */
PGresult *
ExecuteSqlQueryForSingleRow(Archive *fout, char *query)
{
	PGresult   *res;
	int			ntups;

	res = ExecuteSqlQuery(fout, query, PGRES_TUPLES_OK);

	/* Expecting a single result only */
	ntups = PQntuples(res);
	if (ntups != 1)
		exit_horribly(NULL,
					  ngettext("query returned %d row instead of one: %s\n",
							   "query returned %d rows instead of one: %s\n",
							   ntups),
					  ntups, query);

	return res;
}

/*
 * Convenience function to send a query.
 * Monitors result to detect COPY statements
 */
static void
ExecuteSqlCommand(ArchiveHandle *AH, const char *qry, const char *desc)
{
	PGconn	   *conn = AH->connection;
	PGresult   *res;
	char		errStmt[DB_MAX_ERR_STMT];

#ifdef NOT_USED
	fprintf(stderr, "Executing: '%s'\n\n", qry);
#endif
	res = PQexec(conn, qry);

	switch (PQresultStatus(res))
	{
		case PGRES_COMMAND_OK:
		case PGRES_TUPLES_OK:
		case PGRES_EMPTY_QUERY:
			/* A-OK */
			break;
		case PGRES_COPY_IN:
			/* Assume this is an expected result */
			AH->pgCopyIn = true;
			break;
		default:
			/* trouble */
			strncpy(errStmt, qry, DB_MAX_ERR_STMT);		/* strncpy required here */
			if (errStmt[DB_MAX_ERR_STMT - 1] != '\0')
			{
				errStmt[DB_MAX_ERR_STMT - 4] = '.';
				errStmt[DB_MAX_ERR_STMT - 3] = '.';
				errStmt[DB_MAX_ERR_STMT - 2] = '.';
				errStmt[DB_MAX_ERR_STMT - 1] = '\0';
			}
			warn_or_exit_horribly(AH, modulename, "%s: %s    Command was: %s\n",
								  desc, PQerrorMessage(conn), errStmt);
			break;
	}

	PQclear(res);
}


/*
 * Process non-COPY table data (that is, INSERT commands).
 *
 * The commands have been run together as one long string for compressibility,
 * and we are receiving them in bufferloads with arbitrary boundaries, so we
 * have to locate command boundaries and save partial commands across calls.
 * All state must be kept in AH->sqlparse, not in local variables of this
 * routine.  We assume that AH->sqlparse was filled with zeroes when created.
 *
 * We have to lex the data to the extent of identifying literals and quoted
 * identifiers, so that we can recognize statement-terminating semicolons.
 * We assume that INSERT data will not contain SQL comments, E'' literals,
 * or dollar-quoted strings, so this is much simpler than a full SQL lexer.
 *
 * Note: when restoring from a pre-9.0 dump file, this code is also used to
 * process BLOB COMMENTS data, which has the same problem of containing
 * multiple SQL commands that might be split across bufferloads.  Fortunately,
 * that data won't contain anything complicated to lex either.
 */
static void
ExecuteSimpleCommands(ArchiveHandle *AH, const char *buf, size_t bufLen)
{
	const char *qry = buf;
	const char *eos = buf + bufLen;

	/* initialize command buffer if first time through */
	if (AH->sqlparse.curCmd == NULL)
		AH->sqlparse.curCmd = createPQExpBuffer();

	for (; qry < eos; qry++)
	{
		char		ch = *qry;

		/* For neatness, we skip any newlines between commands */
		if (!(ch == '\n' && AH->sqlparse.curCmd->len == 0))
			appendPQExpBufferChar(AH->sqlparse.curCmd, ch);

		switch (AH->sqlparse.state)
		{
			case SQL_SCAN:		/* Default state == 0, set in _allocAH */
				if (ch == ';')
				{
					/*
					 * We've found the end of a statement. Send it and reset
					 * the buffer.
					 */
					ExecuteSqlCommand(AH, AH->sqlparse.curCmd->data,
									  "could not execute query");
					resetPQExpBuffer(AH->sqlparse.curCmd);
				}
				else if (ch == '\'')
				{
					AH->sqlparse.state = SQL_IN_SINGLE_QUOTE;
					AH->sqlparse.backSlash = false;
				}
				else if (ch == '"')
				{
					AH->sqlparse.state = SQL_IN_DOUBLE_QUOTE;
				}
				break;

			case SQL_IN_SINGLE_QUOTE:
				/* We needn't handle '' specially */
				if (ch == '\'' && !AH->sqlparse.backSlash)
					AH->sqlparse.state = SQL_SCAN;
				else if (ch == '\\' && !AH->public.std_strings)
					AH->sqlparse.backSlash = !AH->sqlparse.backSlash;
				else
					AH->sqlparse.backSlash = false;
				break;

			case SQL_IN_DOUBLE_QUOTE:
				/* We needn't handle "" specially */
				if (ch == '"')
					AH->sqlparse.state = SQL_SCAN;
				break;
		}
	}
}


/*
 * Implement ahwrite() for direct-to-DB restore
 */
int
ExecuteSqlCommandBuf(Archive *AHX, const char *buf, size_t bufLen)
{
	ArchiveHandle *AH = (ArchiveHandle *) AHX;

	if (AH->outputKind == OUTPUT_COPYDATA)
	{
		/*
		 * COPY data.
		 *
		 * We drop the data on the floor if libpq has failed to enter COPY
		 * mode; this allows us to behave reasonably when trying to continue
		 * after an error in a COPY command.
		 */
		if (AH->pgCopyIn &&
			PQputCopyData(AH->connection, buf, bufLen) <= 0)
			exit_horribly(modulename, "error returned by PQputCopyData: %s",
						  PQerrorMessage(AH->connection));
	}
	else if (AH->outputKind == OUTPUT_OTHERDATA)
	{
		/*
		 * Table data expressed as INSERT commands; or, in old dump files,
		 * BLOB COMMENTS data (which is expressed as COMMENT ON commands).
		 */
		ExecuteSimpleCommands(AH, buf, bufLen);
	}
	else
	{
		/*
		 * General SQL commands; we assume that commands will not be split
		 * across calls.
		 *
		 * In most cases the data passed to us will be a null-terminated
		 * string, but if it's not, we have to add a trailing null.
		 */
		if (buf[bufLen] == '\0')
			ExecuteSqlCommand(AH, buf, "could not execute query");
		else
		{
			char	   *str = (char *) pg_malloc(bufLen + 1);

			memcpy(str, buf, bufLen);
			str[bufLen] = '\0';
			ExecuteSqlCommand(AH, str, "could not execute query");
			free(str);
		}
	}

	return bufLen;
}

/*
 * Terminate a COPY operation during direct-to-DB restore
 */
void
EndDBCopyMode(Archive *AHX, const char *tocEntryTag)
{
	ArchiveHandle *AH = (ArchiveHandle *) AHX;

	if (AH->pgCopyIn)
	{
		PGresult   *res;

		if (PQputCopyEnd(AH->connection, NULL) <= 0)
			exit_horribly(modulename, "error returned by PQputCopyEnd: %s",
						  PQerrorMessage(AH->connection));

		/* Check command status and return to normal libpq state */
		res = PQgetResult(AH->connection);
		if (PQresultStatus(res) != PGRES_COMMAND_OK)
			warn_or_exit_horribly(AH, modulename, "COPY failed for table \"%s\": %s",
								tocEntryTag, PQerrorMessage(AH->connection));
		PQclear(res);

		/* Do this to ensure we've pumped libpq back to idle state */
		if (PQgetResult(AH->connection) != NULL)
			write_msg(NULL, "WARNING: unexpected extra results during COPY of table \"%s\"\n",
					  tocEntryTag);

		AH->pgCopyIn = false;
	}
}

void
StartTransaction(Archive *AHX)
{
	ArchiveHandle *AH = (ArchiveHandle *) AHX;

	ExecuteSqlCommand(AH, "BEGIN", "could not start database transaction");
}

void
CommitTransaction(Archive *AHX)
{
	ArchiveHandle *AH = (ArchiveHandle *) AHX;

	ExecuteSqlCommand(AH, "COMMIT", "could not commit database transaction");
}

void
DropBlobIfExists(ArchiveHandle *AH, Oid oid)
{
	/*
	 * If we are not restoring to a direct database connection, we have to
	 * guess about how to detect whether the blob exists.  Assume new-style.
	 */
	if (AH->connection == NULL ||
		PQserverVersion(AH->connection) >= 90000)
	{
		ahprintf(AH,
				 "SELECT pg_catalog.lo_unlink(oid) "
				 "FROM pg_catalog.pg_largeobject_metadata "
				 "WHERE oid = '%u';\n",
				 oid);
	}
	else
	{
		/* Restoring to pre-9.0 server, so do it the old way */
		ahprintf(AH,
				 "SELECT CASE WHEN EXISTS("
				 "SELECT 1 FROM pg_catalog.pg_largeobject WHERE loid = '%u'"
				 ") THEN pg_catalog.lo_unlink('%u') END;\n",
				 oid, oid);
	}
}<|MERGE_RESOLUTION|>--- conflicted
+++ resolved
@@ -227,11 +227,8 @@
 	}
 	if (password)
 		free(password);
-<<<<<<< HEAD
 
 	termPQExpBuffer(&connstr);
-=======
->>>>>>> e4ac60ef
 
 	/* check for version mismatch */
 	_check_database_version(AH);
@@ -331,11 +328,6 @@
 	 */
 	if (PQconnectionUsedPassword(AH->connection))
 	{
-<<<<<<< HEAD
-		if (AH->savedPassword)
-			free(AH->savedPassword);
-=======
->>>>>>> e4ac60ef
 		AH->savedPassword = pg_strdup(PQpass(AH->connection));
 	}
 	if (password)
